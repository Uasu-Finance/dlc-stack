version: '3.9'
services:
  dlc-link-attestor:
    image: public.ecr.aws/dlc-link/dlc-attestor:dev
    ports:
      - ${ATTESTOR_PORT:-8801}:8801
    volumes:
      - ./config.yaml:/app/attestor/config.yaml
    environment:
<<<<<<< HEAD
      "PORT": "8801"
      # Supported chains:
      # ETH_GOERLI, ETH_SEPOLIA, ETH_MAINNET, ETH_LOCAL
      # STACKS_TESTNET, STACKS_MAINNET, STACKS_MOCKNET, STACKS_LOCAL
      "CHAIN_1": "ETH_SEPOLIA"
      "VERSION_1": "1"
      # This is the API key for the chain (Infura key for ETH, N/A for Stacks):
      "API_KEY_1": ${INFURA_API_KEY}
      "STORAGE_API_ENABLED": "true"
      "STORAGE_API_ENDPOINT": "http://45.79.130.153:8100"
      # Optional BRANCH: the branch in dlc-solidity repo to fetch deployment info from
      # Default: master
      "BRANCH": "dev"
      # Optional PRIVATE_KEY: the private key to use for signing attestations
=======
      'PORT': '8801'
      # Optional ATTESTOR_XPRIV: the extended private key to use for signing attestations
>>>>>>> ba753db9
      # If none is provided, a random key will be generated
      'ATTESTOR_XPRIV': ${ATTESTOR_XPRIV}
      # Optional INFURA_API_KEY: the Infura API key to use for Ethereum transactions
      'INFURA_API_KEY': ${INFURA_API_KEY}<|MERGE_RESOLUTION|>--- conflicted
+++ resolved
@@ -7,25 +7,8 @@
     volumes:
       - ./config.yaml:/app/attestor/config.yaml
     environment:
-<<<<<<< HEAD
-      "PORT": "8801"
-      # Supported chains:
-      # ETH_GOERLI, ETH_SEPOLIA, ETH_MAINNET, ETH_LOCAL
-      # STACKS_TESTNET, STACKS_MAINNET, STACKS_MOCKNET, STACKS_LOCAL
-      "CHAIN_1": "ETH_SEPOLIA"
-      "VERSION_1": "1"
-      # This is the API key for the chain (Infura key for ETH, N/A for Stacks):
-      "API_KEY_1": ${INFURA_API_KEY}
-      "STORAGE_API_ENABLED": "true"
-      "STORAGE_API_ENDPOINT": "http://45.79.130.153:8100"
-      # Optional BRANCH: the branch in dlc-solidity repo to fetch deployment info from
-      # Default: master
-      "BRANCH": "dev"
-      # Optional PRIVATE_KEY: the private key to use for signing attestations
-=======
       'PORT': '8801'
       # Optional ATTESTOR_XPRIV: the extended private key to use for signing attestations
->>>>>>> ba753db9
       # If none is provided, a random key will be generated
       'ATTESTOR_XPRIV': ${ATTESTOR_XPRIV}
       # Optional INFURA_API_KEY: the Infura API key to use for Ethereum transactions
