--- conflicted
+++ resolved
@@ -11,11 +11,7 @@
   "wallet",
   "wasm-wallet",
   "clients",
-<<<<<<< HEAD
   "dlc-bdk-wallet",
-=======
-  "dlc-simple-wallet",
->>>>>>> f0ed59fb
   "storage/reader",
   "storage/writer",
   "storage/common",
