version: '3.9'
services:
  postgresdlc:
    container_name: postgresdlc
    image: postgres:12
    hostname: postgresdlc
    environment:
      POSTGRES_USER: postgres
      POSTGRES_PASSWORD: theraininspainstaysmainlyintheplain
      PGDATA: /data/postgres
    ports:
      - "5431:5432"
    healthcheck:
      test: ['CMD-SHELL', 'pg_isready -U postgres']
      interval: 5s
      timeout: 5s
      retries: 5
    networks:
      static-network:
        ipv4_address: 172.20.128.8

  storageapi:
    container_name: storageapi
    hostname: storageapi
    build:
      context: .
      dockerfile: ./storage/Dockerfile
    environment:
      RUST_LOG: 'info'
      DATABASE_URL: 'postgresql://postgres:theraininspainstaysmainlyintheplain@postgresdlc:5432/postgres'
      MIGRATE: 'true'
    ports:
      - '8100:8100'
    entrypoint: '/app/storage-api'
    depends_on:
      postgresdlc:
        condition: service_healthy
    networks:
      static-network:
        ipv4_address: 172.20.128.1

  dlc-link-attestor-1:
    container_name: attestor-1
    hostname: attestor-1
    build:
      context: .
      dockerfile: ./attestor/Dockerfile
    volumes:
      - ./it/attestor-config.yaml:/app/attestor/config.yaml
    ports:
      - 8801:8801
    environment:
      'PORT': '8801'
      'ATTESTOR_XPRIV': 'xprv9s21ZrQH143K3UL4H8EBxF8trNkq3Pfs4ZhpSKe56oX75rJ1b6Jkj2CAcbYkdb2KASLp5LoubpzqF2KwMHUBtGKPj9DfaiZfLByUTtFkwPu'
    restart: on-failure
    depends_on:
      - storageapi
    networks:
      static-network:
        ipv4_address: 172.20.128.5

  dlc-link-attestor-2:
    container_name: attestor-2
    hostname: attestor-2
    build:
      context: .
      dockerfile: ./attestor/Dockerfile
    volumes:
      - ./it/attestor-config.yaml:/app/attestor/config.yaml
    ports:
      - 8802:8802
    environment:
      'PORT': '8802'
      'ATTESTOR_XPRIV': 'xprv9s21ZrQH143K3pj61DiUpUHeU4TU2UjBj2L8jutCJxTmggWgx1kmFjWjUGtcNnRhdYc5akWQe7zKm1fVzJcszpZ6r5S1oA44s5q9Q8Gd2P9'
    restart: on-failure
    depends_on:
      - storageapi
    networks:
      static-network:
        ipv4_address: 172.20.128.6

  dlc-link-attestor-3:
    container_name: attestor-3
    hostname: attestor-3
    build:
      context: .
      dockerfile: ./attestor/Dockerfile
    volumes:
      - ./it/attestor-config.yaml:/app/attestor/config.yaml
    ports:
      - 8803:8803
    environment:
      'PORT': '8803'
      'ATTESTOR_XPRIV': 'xprv9s21ZrQH143K4CegKvRcNhZXfeSd2siDFE4EcAxm8d1MbofXiQZ6DySTZErHkYztDWyP1VrmUfWjmbMobe2sABM7AdMpuBd3jeRxkZ6MvKj'
    restart: on-failure
    depends_on:
      - storageapi
    networks:
      static-network:
        ipv4_address: 172.20.128.7

<<<<<<< HEAD
  blockchain-interface:
    container_name: blockchain-interface
    hostname: blockchain-interface
    build:
      context: .
      dockerfile: ./wallet/wallet-blockchain-interface/Dockerfile
    ports:
      - 3000:3000
      - 3003:3003
    environment:
      - 'PORT=3000'
      - 'TEST_MODE_ENABLED=true'
      - 'ROUTER_WALLET_ADDRESS=http://router-wallet:8085'
      - 'CHAIN=STACKS_MOCKNET'
      - 'VERSION=1'
      - 'API_KEY=abcdef1234567890'
      - 'PRIVATE_KEY=6a1a754ba863d7bab14adbbc3f8ebb090af9e871ace621d3e5ab634e1422885e01'
      - 'MOCKNET_ADDRESS=45.79.130.153:3999'
    depends_on:
      - dlc-link-attestor-1
      - dlc-link-attestor-2
      - dlc-link-attestor-3
    restart: on-failure
    networks:
      static-network:
        ipv4_address: 172.20.128.3

=======
>>>>>>> ba753db9
  router-wallet:
    container_name: router-wallet
    hostname: router-wallet
    build:
      context: .
      dockerfile: ./wallet/docker/Dockerfile
    volumes:
      - ./it/wallet-config.yaml:/app/config.yaml
      - ./it/supervisord.conf:/etc/supervisor/conf.d/supervisord.conf
    ports:
      - 3001:3001
      - 3003:3003
      - 8085:8085
    environment:
      - 'STX_MOCKNET_PRIVATE_KEY=6a1a754ba863d7bab14adbbc3f8ebb090af9e871ace621d3e5ab634e1422885e01'
      - 'ATTESTOR_CONFIG=docker'
      - 'TEST_MODE_ENABLED=true'
      # For Internal DLC.Link Bitcoin Mocknet
      - 'ELECTRUM_API_URL=http://45.79.130.153:3002'
      # For Bitcoin Testnet
      # - "ELECTRUM_API_URL=https://blockstream.info/testnet/api"
      # For Bitcoin Mainnet
      # ELECTRUM_API_URL="https://blockstream.info/api"
      - 'BITCOIN_CHECK_INTERVAL_SECONDS=10'
      - 'BITCOIN_NETWORK=regtest'
      - 'RUST_LOG=info,dlc_protocol_wallet=debug,dlc_clients=info,dlc_manager=debug,electrs_blockchain_provider=debug,storage_api=debug'
      - 'RUST_BACKTRACE=full'
      - 'API_KEY=asd'
      - 'CONTRACT_CLEANUP_ENABLED=false'
      - 'STORAGE_API_ENDPOINT=http://storageapi:8100'
      - 'BLOCKCHAIN_INTERFACE_URL=http://router-wallet:3001'
      - 'XPRIV=${XPRIV:-tprv8ZgxMBicQKsPf84Xd96WTXpNrc83cjkhcLsscPZkykkytiuTKdoKzspDnwQKtmtYAx86rFoDqXSxeY9Y6FRAJezYqb1pTzdGyVCr6hDhw9y}'
      - 'FINGERPRINT=${FINGERPRINT:-28ed60b3}'
      - 'WALLET_IP=172.20.128.2'
    depends_on:
      - postgresdlc
      - storageapi
      - dlc-link-attestor-1
      - dlc-link-attestor-2
      - dlc-link-attestor-3
    restart: on-failure
    networks:
      static-network:
        ipv4_address: 172.20.128.2
    healthcheck:
      test: curl --fail http://router-wallet:8085/info || exit 1
      interval: 3s
      timeout: 10s
      retries: 10
      start_period: 10s

  integration-test:
    profiles:
      - it
    container_name: integration-test
    hostname: integration-test
    build:
      context: .
      dockerfile: ./it/Dockerfile
    environment:
      - ENV=docker
      - 'HANDLE_ATTESTORS=${HANDLE_ATTESTORS:-true}'
      - 'SUCCESSFUL_ATTESTING=${SUCCESSFUL_ATTESTING:-true}'
      - ELECTRUM_API_URL=http://45.79.130.153:3002
    volumes:
      - ./it:/app/it
    depends_on:
      router-wallet:
        condition: service_healthy
    networks:
      static-network:
        ipv4_address: 172.20.128.9
networks:
  static-network:
    ipam:
      config:
        - subnet: 172.20.0.0/16<|MERGE_RESOLUTION|>--- conflicted
+++ resolved
@@ -99,36 +99,6 @@
       static-network:
         ipv4_address: 172.20.128.7
 
-<<<<<<< HEAD
-  blockchain-interface:
-    container_name: blockchain-interface
-    hostname: blockchain-interface
-    build:
-      context: .
-      dockerfile: ./wallet/wallet-blockchain-interface/Dockerfile
-    ports:
-      - 3000:3000
-      - 3003:3003
-    environment:
-      - 'PORT=3000'
-      - 'TEST_MODE_ENABLED=true'
-      - 'ROUTER_WALLET_ADDRESS=http://router-wallet:8085'
-      - 'CHAIN=STACKS_MOCKNET'
-      - 'VERSION=1'
-      - 'API_KEY=abcdef1234567890'
-      - 'PRIVATE_KEY=6a1a754ba863d7bab14adbbc3f8ebb090af9e871ace621d3e5ab634e1422885e01'
-      - 'MOCKNET_ADDRESS=45.79.130.153:3999'
-    depends_on:
-      - dlc-link-attestor-1
-      - dlc-link-attestor-2
-      - dlc-link-attestor-3
-    restart: on-failure
-    networks:
-      static-network:
-        ipv4_address: 172.20.128.3
-
-=======
->>>>>>> ba753db9
   router-wallet:
     container_name: router-wallet
     hostname: router-wallet
