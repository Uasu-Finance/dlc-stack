--- conflicted
+++ resolved
@@ -18,22 +18,9 @@
 chrono = { version = "0.4.19", features = ["serde"] }
 dlc-clients = { path = "../clients" }
 dlc-link-manager = { path = "../dlc-link-manager" }
-<<<<<<< HEAD
 dlc-manager = { git = "https://github.com/dlc-link/rust-dlc", features = ["use-serde"] }
 dlc-messages = { git = "https://github.com/dlc-link/rust-dlc", features = ["use-serde"]}
 dlc-trie = { git = "https://github.com/dlc-link/rust-dlc", features = ["use-serde"]}
-=======
-dlc-manager = { git = "https://github.com/dlc-link/rust-dlc", features = [
-  "use-serde",
-] }
-dlc-messages = { git = "https://github.com/dlc-link/rust-dlc", features = [
-  "use-serde",
-] }
-dlc-trie = { git = "https://github.com/dlc-link/rust-dlc", features = [
-  "use-serde",
-] }
-# rust-bitcoin-coin-selection = {version = "0.1.0", git = "https://github.com/p2pderivatives/rust-bitcoin-coin-selection", features = ["rand"]}
->>>>>>> f0ed59fb
 dlc-memory-storage-provider = { path = "../dlc-memory-storage-provider" }
 env_logger = "0.9.0"
 getrandom = { version = "0.2", features = ["js"] }
