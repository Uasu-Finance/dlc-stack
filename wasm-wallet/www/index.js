import { JsDLCInterface } from 'dlc_protocol_wallet';
<<<<<<< HEAD
// import { off } from 'npm';

const testWalletPrivateKey = 'bea4ecfec5cfa1e965ee1b3465ca4deff4f04b36a1fb5286a07660d5158789fb';
const testWalletAddress = 'bcrt1q3tj2fr9scwmcw3rq5m6jslva65f2rqjxfrjz47';
// Pubkey: 03ab37f5b606931d7828855affe75199d952bc6174b4a23861b7ac94132210508c
=======

const testWalletPrivateKey = 'bea4ecfec5cfa1e965ee1b3465ca4deff4f04b36a1fb5286a07660d5158789fb';
const testWalletAddress = 'bcrt1q3tj2fr9scwmcw3rq5m6jslva65f2rqjxfrjz47';
>>>>>>> f0ed59fb
// const testWalletAddress = 'tb1q3tj2fr9scwmcw3rq5m6jslva65f2rqjxt2t0zh';

const bitcoinNetwork = 'regtest';
const bitcoinNetworkURL = 'https://devnet.dlc.link/electrs';

const protocolWalletURL = 'http://localhost:8085';

<<<<<<< HEAD
const attestorList = ['https://devnet.dlc.link/attestor-1', 'https://devnet.dlc.link/attestor-2', 'https://devnet.dlc.link/attestor-3'];
=======
const attestorList = [
    'https://devnet.dlc.link/attestor-1',
    'https://devnet.dlc.link/attestor-2',
    'https://devnet.dlc.link/attestor-3',
];
>>>>>>> f0ed59fb

const handleAttestors = false;
const successfulAttesting = false;

<<<<<<< HEAD
const testUUID = '0x9b5433920e0a7cdab5d52040ff21867597eda3c47247f6a80298ccc54510ce64';
=======
// const testUUID = `test${Math.floor(Math.random() * 1000)}`;
const testUUID = '0x99fa832bb683d21bce61e258d0f6b15f6dfe9b46d38cfc3f8c8d5ed31ff5d266';
>>>>>>> f0ed59fb

function createMaturationDate() {
    const maturationDate = new Date();
    maturationDate.setMinutes(maturationDate.getMinutes() + 1);
    return maturationDate.toISOString();
}

async function createEvent(attestorURL, uuid) {
<<<<<<< HEAD
  const maturationDate = createMaturationDate();
  try {
    const url = `${attestorURL}/create-announcement/${uuid}`;
    console.log("Creating event at: ", url);
    const response = await fetch(url);
    const event = await response.json();
    return event;
  } catch (error) {
    console.error("Error creating event: ", error);
    process.exit(1);
  }
=======
    const maturationDate = createMaturationDate();
    const response = await fetch(`${attestorURL}/v1/create_event/${uuid}?maturation=${maturationDate}`);
    const event = await response.json();
    return event;
>>>>>>> f0ed59fb
}

async function attest(attestorURL, uuid, outcome) {
    const response = await fetch(`${attestorURL}/v1/attest/${uuid}?outcome=${outcome}`);
    const event = await response.json();
    return event;
}

async function fetchOfferFromProtocolWallet() {
<<<<<<< HEAD
  let body = {
    uuid: testUUID,
    acceptCollateral: 10000,
    offerCollateral: 0,
    totalOutcomes: 100,
    attestorList: JSON.stringify(attestorList),
  };

  return fetch(`${protocolWalletURL}/offer`, {
    method: 'post',
    body: JSON.stringify(body),
    headers: { 'Content-Type': 'application/json' },
  }).then((res) => res.json());
=======
    let body = {
        uuid: testUUID,
        acceptCollateral: 10000,
        offerCollateral: 0,
        totalOutcomes: 100,
        attestorList: JSON.stringify(attestorList),
    };

    return fetch(`${protocolWalletURL}/offer`, {
        method: 'post',
        body: JSON.stringify(body),
        headers: { 'Content-Type': 'application/json' },
    }).then((res) => res.json());
>>>>>>> f0ed59fb
}

async function sendAcceptedOfferToProtocolWallet(accepted_offer) {
    return fetch(`${protocolWalletURL}/offer/accept`, {
        method: 'put',
        body: JSON.stringify({
            acceptMessage: accepted_offer,
        }),
        headers: { 'Content-Type': 'application/json' },
    }).then((res) => res.json());
}

async function waitForBalance(dlcManager) {
    let balance = 0;
    while (balance <= 0) {
        balance = await dlcManager.get_wallet_balance();
        console.log('DLC Wasm Wallet Balance: ' + balance);
        await new Promise((resolve) => setTimeout(resolve, 5000));
    }
}

async function runDLCFlow(dlcManager, dlcOffer) {
<<<<<<< HEAD
  console.log('Starting DLC flow');

  const acceptedContract = await dlcManager.accept_offer(JSON.stringify(dlcOffer));
  const pared_response = JSON.parse(acceptedContract);
  if (!pared_response.protocolVersion) {
    console.log('Error accepting offer: ', pared_response);
    return;
  }
  console.log('Accepted Contract:', acceptedContract);

  const signedContract = await sendAcceptedOfferToProtocolWallet(acceptedContract);
  console.log('Signed Contract: ', signedContract);

  const txID = await dlcManager.countersign_and_broadcast(JSON.stringify(signedContract));
  console.log(`Broadcast funding transaction with TX ID: ${txID}`);
=======
    console.log('Starting DLC flow');

    const acceptedContract = await dlcManager.accept_offer(JSON.stringify(dlcOffer));
    const pared_response = JSON.parse(acceptedContract);
    if (!pared_response.protocolVersion) {
        console.log('Error accepting offer: ', pared_response);
        return;
    }
    console.log('Accepted Contract:', acceptedContract);

    const signedContract = await sendAcceptedOfferToProtocolWallet(acceptedContract);
    console.log('Signed Contract: ', signedContract);

    const txID = await dlcManager.countersign_and_broadcast(JSON.stringify(signedContract));
    console.log(`Broadcast funding transaction with TX ID: ${txID}`);

    if (handleAttestors) {
        console.log('Attesting to Events');
        const attestations = await Promise.all(
            exampleAttestorURLs.map((attestorURL, index) =>
                attest(attestorURL, testUUID, successful ? 100 : index === 0 ? 0 : 100)
            )
        );
        console.log('Attestation received: ', attestations);
    }

    const contracts = await dlcManager.get_contracts();
    console.log('Contracts: ', contracts);
}
>>>>>>> f0ed59fb

async function main() {
    console.log('DLC WASM Wallet Test');

    // if (handleAttestors) {
    //   console.log('Creating Events');
    //   const events = await Promise.all(exampleAttestorURLs.map((attestorURL) => createEvent(attestorURL, testUUID)));
    //   console.log('Created Events: ', events);
    // }

    console.log('Fetching Offer from Protocol Wallet');
    const offerResponse = await fetchOfferFromProtocolWallet();
    if (!offerResponse.temporaryContractId) {
        console.log('Error fetching offer from protocol wallet: ', offerResponse);
        return;
    }
    console.log('Received Offer (JSON): ', offerResponse);

    // creates a new instance of the JsDLCInterface
    const dlcManager = await JsDLCInterface.new(
        testWalletPrivateKey,
        testWalletAddress,
        bitcoinNetwork,
        bitcoinNetworkURL,
        JSON.stringify(attestorList)
    );

    console.log('DLC Manager Interface Options: ', dlcManager.get_options());

<<<<<<< HEAD
async function main() {
  console.log('DLC WASM Wallet Test');

  if (handleAttestors) {
    console.log("Creating Events");
    const events = await Promise.all(
      attestorList.map((attestorURL) => createEvent(attestorURL, testUUID))
    );
    console.log("Created Events: ", events);
  }
  console.log('Fetching Offer from Protocol Wallet');
  const offerResponse = await fetchOfferFromProtocolWallet();
  if (!offerResponse.temporaryContractId) {
    console.log('Error fetching offer from protocol wallet: ', offerResponse);
    return;
  }
  console.log('Received Offer (JSON): ', offerResponse);

  // creates a new instance of the JsDLCInterface
  const dlcManager = await JsDLCInterface.new(
    testWalletPrivateKey,
    testWalletAddress,
    bitcoinNetwork,
    bitcoinNetworkURL,
    JSON.stringify(attestorList)
  );

  console.log('DLC Manager Interface Options: ', dlcManager.get_options());

  waitForBalance(dlcManager).then(() => {
    runDLCFlow(dlcManager, offerResponse);
  });
=======
    waitForBalance(dlcManager).then(() => {
        runDLCFlow(dlcManager, offerResponse);
    });
>>>>>>> f0ed59fb
}

main();<|MERGE_RESOLUTION|>--- conflicted
+++ resolved
@@ -1,15 +1,7 @@
 import { JsDLCInterface } from 'dlc_protocol_wallet';
-<<<<<<< HEAD
-// import { off } from 'npm';
 
 const testWalletPrivateKey = 'bea4ecfec5cfa1e965ee1b3465ca4deff4f04b36a1fb5286a07660d5158789fb';
 const testWalletAddress = 'bcrt1q3tj2fr9scwmcw3rq5m6jslva65f2rqjxfrjz47';
-// Pubkey: 03ab37f5b606931d7828855affe75199d952bc6174b4a23861b7ac94132210508c
-=======
-
-const testWalletPrivateKey = 'bea4ecfec5cfa1e965ee1b3465ca4deff4f04b36a1fb5286a07660d5158789fb';
-const testWalletAddress = 'bcrt1q3tj2fr9scwmcw3rq5m6jslva65f2rqjxfrjz47';
->>>>>>> f0ed59fb
 // const testWalletAddress = 'tb1q3tj2fr9scwmcw3rq5m6jslva65f2rqjxt2t0zh';
 
 const bitcoinNetwork = 'regtest';
@@ -17,61 +9,38 @@
 
 const protocolWalletURL = 'http://localhost:8085';
 
-<<<<<<< HEAD
-const attestorList = ['https://devnet.dlc.link/attestor-1', 'https://devnet.dlc.link/attestor-2', 'https://devnet.dlc.link/attestor-3'];
-=======
 const attestorList = [
-    'https://devnet.dlc.link/attestor-1',
-    'https://devnet.dlc.link/attestor-2',
-    'https://devnet.dlc.link/attestor-3',
+  'https://devnet.dlc.link/attestor-1',
+  'https://devnet.dlc.link/attestor-2',
+  'https://devnet.dlc.link/attestor-3',
 ];
->>>>>>> f0ed59fb
 
 const handleAttestors = false;
 const successfulAttesting = false;
 
-<<<<<<< HEAD
-const testUUID = '0x9b5433920e0a7cdab5d52040ff21867597eda3c47247f6a80298ccc54510ce64';
-=======
 // const testUUID = `test${Math.floor(Math.random() * 1000)}`;
 const testUUID = '0x99fa832bb683d21bce61e258d0f6b15f6dfe9b46d38cfc3f8c8d5ed31ff5d266';
->>>>>>> f0ed59fb
 
 function createMaturationDate() {
-    const maturationDate = new Date();
-    maturationDate.setMinutes(maturationDate.getMinutes() + 1);
-    return maturationDate.toISOString();
+  const maturationDate = new Date();
+  maturationDate.setMinutes(maturationDate.getMinutes() + 1);
+  return maturationDate.toISOString();
 }
 
 async function createEvent(attestorURL, uuid) {
-<<<<<<< HEAD
   const maturationDate = createMaturationDate();
-  try {
-    const url = `${attestorURL}/create-announcement/${uuid}`;
-    console.log("Creating event at: ", url);
-    const response = await fetch(url);
-    const event = await response.json();
-    return event;
-  } catch (error) {
-    console.error("Error creating event: ", error);
-    process.exit(1);
-  }
-=======
-    const maturationDate = createMaturationDate();
-    const response = await fetch(`${attestorURL}/v1/create_event/${uuid}?maturation=${maturationDate}`);
-    const event = await response.json();
-    return event;
->>>>>>> f0ed59fb
+  const response = await fetch(`${attestorURL}/v1/create_event/${uuid}?maturation=${maturationDate}`);
+  const event = await response.json();
+  return event;
 }
 
 async function attest(attestorURL, uuid, outcome) {
-    const response = await fetch(`${attestorURL}/v1/attest/${uuid}?outcome=${outcome}`);
-    const event = await response.json();
-    return event;
+  const response = await fetch(`${attestorURL}/v1/attest/${uuid}?outcome=${outcome}`);
+  const event = await response.json();
+  return event;
 }
 
 async function fetchOfferFromProtocolWallet() {
-<<<<<<< HEAD
   let body = {
     uuid: testUUID,
     acceptCollateral: 10000,
@@ -85,44 +54,28 @@
     body: JSON.stringify(body),
     headers: { 'Content-Type': 'application/json' },
   }).then((res) => res.json());
-=======
-    let body = {
-        uuid: testUUID,
-        acceptCollateral: 10000,
-        offerCollateral: 0,
-        totalOutcomes: 100,
-        attestorList: JSON.stringify(attestorList),
-    };
-
-    return fetch(`${protocolWalletURL}/offer`, {
-        method: 'post',
-        body: JSON.stringify(body),
-        headers: { 'Content-Type': 'application/json' },
-    }).then((res) => res.json());
->>>>>>> f0ed59fb
 }
 
 async function sendAcceptedOfferToProtocolWallet(accepted_offer) {
-    return fetch(`${protocolWalletURL}/offer/accept`, {
-        method: 'put',
-        body: JSON.stringify({
-            acceptMessage: accepted_offer,
-        }),
-        headers: { 'Content-Type': 'application/json' },
-    }).then((res) => res.json());
+  return fetch(`${protocolWalletURL}/offer/accept`, {
+    method: 'put',
+    body: JSON.stringify({
+      acceptMessage: accepted_offer,
+    }),
+    headers: { 'Content-Type': 'application/json' },
+  }).then((res) => res.json());
 }
 
 async function waitForBalance(dlcManager) {
-    let balance = 0;
-    while (balance <= 0) {
-        balance = await dlcManager.get_wallet_balance();
-        console.log('DLC Wasm Wallet Balance: ' + balance);
-        await new Promise((resolve) => setTimeout(resolve, 5000));
-    }
+  let balance = 0;
+  while (balance <= 0) {
+    balance = await dlcManager.get_wallet_balance();
+    console.log('DLC Wasm Wallet Balance: ' + balance);
+    await new Promise((resolve) => setTimeout(resolve, 5000));
+  }
 }
 
 async function runDLCFlow(dlcManager, dlcOffer) {
-<<<<<<< HEAD
   console.log('Starting DLC flow');
 
   const acceptedContract = await dlcManager.accept_offer(JSON.stringify(dlcOffer));
@@ -138,77 +91,30 @@
 
   const txID = await dlcManager.countersign_and_broadcast(JSON.stringify(signedContract));
   console.log(`Broadcast funding transaction with TX ID: ${txID}`);
-=======
-    console.log('Starting DLC flow');
 
-    const acceptedContract = await dlcManager.accept_offer(JSON.stringify(dlcOffer));
-    const pared_response = JSON.parse(acceptedContract);
-    if (!pared_response.protocolVersion) {
-        console.log('Error accepting offer: ', pared_response);
-        return;
-    }
-    console.log('Accepted Contract:', acceptedContract);
+  if (handleAttestors) {
+    console.log('Attesting to Events');
+    const attestations = await Promise.all(
+      exampleAttestorURLs.map((attestorURL, index) =>
+        attest(attestorURL, testUUID, successful ? 100 : index === 0 ? 0 : 100)
+      )
+    );
+    console.log('Attestation received: ', attestations);
+  }
 
-    const signedContract = await sendAcceptedOfferToProtocolWallet(acceptedContract);
-    console.log('Signed Contract: ', signedContract);
+  const contracts = await dlcManager.get_contracts();
+  console.log('Contracts: ', contracts);
+}
 
-    const txID = await dlcManager.countersign_and_broadcast(JSON.stringify(signedContract));
-    console.log(`Broadcast funding transaction with TX ID: ${txID}`);
-
-    if (handleAttestors) {
-        console.log('Attesting to Events');
-        const attestations = await Promise.all(
-            exampleAttestorURLs.map((attestorURL, index) =>
-                attest(attestorURL, testUUID, successful ? 100 : index === 0 ? 0 : 100)
-            )
-        );
-        console.log('Attestation received: ', attestations);
-    }
-
-    const contracts = await dlcManager.get_contracts();
-    console.log('Contracts: ', contracts);
-}
->>>>>>> f0ed59fb
-
-async function main() {
-    console.log('DLC WASM Wallet Test');
-
-    // if (handleAttestors) {
-    //   console.log('Creating Events');
-    //   const events = await Promise.all(exampleAttestorURLs.map((attestorURL) => createEvent(attestorURL, testUUID)));
-    //   console.log('Created Events: ', events);
-    // }
-
-    console.log('Fetching Offer from Protocol Wallet');
-    const offerResponse = await fetchOfferFromProtocolWallet();
-    if (!offerResponse.temporaryContractId) {
-        console.log('Error fetching offer from protocol wallet: ', offerResponse);
-        return;
-    }
-    console.log('Received Offer (JSON): ', offerResponse);
-
-    // creates a new instance of the JsDLCInterface
-    const dlcManager = await JsDLCInterface.new(
-        testWalletPrivateKey,
-        testWalletAddress,
-        bitcoinNetwork,
-        bitcoinNetworkURL,
-        JSON.stringify(attestorList)
-    );
-
-    console.log('DLC Manager Interface Options: ', dlcManager.get_options());
-
-<<<<<<< HEAD
 async function main() {
   console.log('DLC WASM Wallet Test');
 
-  if (handleAttestors) {
-    console.log("Creating Events");
-    const events = await Promise.all(
-      attestorList.map((attestorURL) => createEvent(attestorURL, testUUID))
-    );
-    console.log("Created Events: ", events);
-  }
+  // if (handleAttestors) {
+  //   console.log('Creating Events');
+  //   const events = await Promise.all(exampleAttestorURLs.map((attestorURL) => createEvent(attestorURL, testUUID)));
+  //   console.log('Created Events: ', events);
+  // }
+
   console.log('Fetching Offer from Protocol Wallet');
   const offerResponse = await fetchOfferFromProtocolWallet();
   if (!offerResponse.temporaryContractId) {
@@ -231,11 +137,6 @@
   waitForBalance(dlcManager).then(() => {
     runDLCFlow(dlcManager, offerResponse);
   });
-=======
-    waitForBalance(dlcManager).then(() => {
-        runDLCFlow(dlcManager, offerResponse);
-    });
->>>>>>> f0ed59fb
 }
 
 main();