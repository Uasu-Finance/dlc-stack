--- conflicted
+++ resolved
@@ -9,7 +9,6 @@
 
 const protocolWalletURL = "http://localhost:8085";
 
-<<<<<<< HEAD
 const exampleAttestorURLs = [
     "https://dev-oracle.dlc.link/oracle",
     "https://testnet.dlc.link/oracle",
@@ -47,33 +46,11 @@
         "totalOutcomes": 100,
     };
 
-    return fetch(`${protocolWalletURL}/offer`, {
-        method: 'post',
-        body: JSON.stringify(body),
-        headers: { 'Content-Type': 'application/json' },
-    }).then(res => res.json());
-=======
-// const oracleURLs = ["http://localhost:8801", "http://localhost:8802"];
-const oracleURLs = ["http://localhost:8801"];
-const joinedOracleURLs = ["http://localhost:8801"];
-
-// const joinedOracleURLs = oracleURLs.join(",");
-
-async function fetchOfferFromProtocolWallet(oracleUrls) {
-  let body = {
-    uuid: "0xa2876fa089db7c4102157b909e31013f00b9558944bac010ecf49ef87155d0ce",
-    acceptCollateral: 10000,
-    offerCollateral: 0,
-    totalOutcomes: 100,
-    // "oraclesUrls": oracleUrls,
-  };
-
   return fetch(`${protocolWalletURL}/offer`, {
     method: "post",
     body: JSON.stringify(body),
     headers: { "Content-Type": "application/json" },
   }).then((res) => res.json());
->>>>>>> 6c55f170
 }
 
 async function sendAcceptedOfferToProtocolWallet(accepted_offer) {
@@ -87,8 +64,7 @@
 }
 
 async function go() {
-<<<<<<< HEAD
-    console.log("DLC WASM Wallet Test");
+  console.log("DLC WASM Wallet Test");
 
     if (handleAttestors) {
         console.log("Creating Events");
@@ -107,21 +83,20 @@
     // creates a new instance of the JsDLCInterface
     const dlcManager = await JsDLCInterface.new(testWalletPrivateKey, testWalletAddress, bitcoinNetwork, bitcoinNetworkURL, joinedAttestorURLs);
 
-    console.log("DLC Manager Interface Options: ", dlcManager.get_options());
+  console.log("DLC Manager Interface Options: ", dlcManager.get_options());
 
-    async function waitForBalance(dlcManager) {
-        let balance = 0;
-        while (balance <= 0) {
-            balance = await dlcManager.get_wallet_balance();
-            console.log("DLC Wasm Wallet Balance: " + balance);
-            await new Promise(resolve => setTimeout(resolve, 5000));
-        }
-        return balance;
+  waitForBalance(dlcManager).then(() => {
+    runDLCFlow(dlcManager, offerResponse);
+});
+}
+
+  async function waitForBalance(dlcManager) {
+    let balance = 0;
+    while (balance <= 0) {
+      balance = await dlcManager.get_wallet_balance();
+      console.log("DLC Wasm Wallet Balance: " + balance);
+      await new Promise((resolve) => setTimeout(resolve, 5000));
     }
-    
-    waitForBalance(dlcManager).then(() => {
-        runDLCFlow(dlcManager, offerResponse);
-    });
 }
 
 async function runDLCFlow(dlcManager, dlcOffer) {
@@ -144,63 +119,8 @@
         console.log("Attestation received: ", attestations);
     }
 
-    const contracts = await dlcManager.get_contracts();
-    console.log("Contracts: ", contracts);
-=======
-  console.log("DLC WASM Wallet Test");
-
-  // creates a new instance of the JsDLCInterface
-  const dlcManager = await JsDLCInterface.new(
-    testWalletPrivateKey,
-    testWalletAddress,
-    bitcoinNetwork,
-    bitcoinNetworkURL,
-    joinedOracleURLs
-  );
-
-  console.log("DLC Manager Interface Options: ", dlcManager.get_options());
-
-  async function waitForBalance(dlcManager) {
-    let balance = 0;
-    while (balance <= 0) {
-      balance = await dlcManager.get_wallet_balance();
-      console.log("DLC Wasm Wallet Balance: " + balance);
-      await new Promise((resolve) => setTimeout(resolve, 5000));
-    }
-    return balance;
-  }
-
-  waitForBalance(dlcManager).then((balance) => {
-    runDLCFlow(dlcManager);
-  });
-}
-
-async function runDLCFlow(dlcManager) {
-  console.log("Starting DLC flow");
-
-  const offer_json = await fetchOfferFromProtocolWallet(
-    dlcManager.get_options().oracle_urls
-  );
-  console.log("Offer (JSON): ", offer_json);
-
-  const accepted_contract = await dlcManager.accept_offer(
-    JSON.stringify(offer_json)
-  );
-  console.log("Accepted Contract:", accepted_contract);
-
-  const signed_contract = await sendAcceptedOfferToProtocolWallet(
-    accepted_contract
-  );
-  console.log("Signed Contract: ", signed_contract);
-
-  const tx_id = await dlcManager.countersign_and_broadcast(
-    JSON.stringify(signed_contract)
-  );
-  console.log(`Broadcast funding transaction with TX ID: ${tx_id}`);
-
   const contracts = await dlcManager.get_contracts();
   console.log("Contracts: ", contracts);
->>>>>>> 6c55f170
 }
 
 go();