--- conflicted
+++ resolved
@@ -57,18 +57,6 @@
 
 The following environment variables must be passed into this application, whether running as docker or from source.
 
-<<<<<<< HEAD
-* BITCOIN_NETWORK: "regtest" # regtest / sigtest / testnet / bitcoin
-* BLOCKCHAIN_INTERFACE_URL: "localhost:3003" # URL to a companion service called the Wallet Blockchain Interface. Learn more here: https://github.com/DLC-link/dlc-stack/tree/dev/wallet-blockchain-interface
-* CELECTRUM_API_URL: "https://blockstream.info/testnet/api/" # URL to an Esplora bitcoin API
-* FINGERPRINT: "3a64ca13" # The key fingerprint generated when running the Generate Key binary. See [here](#generate-a-key)
-* RUST_LOG: "info,dlc_protocol_wallet=debug,dlc_clients=debug,bdk=debug,dlc_manager=debug,electrs_blockchain_provider=debug,dlc_bdk_wallet=debug,esplora_async_blockchain_provider=trace" # Different logging levels for each package is supported.
-* RUST_BACKTRACE: "full" # Show a full backtrace in case of panic.
-* SLED_WALLET_PATH": "wallet_db" # Directory name for storing a local cache of the bitcoin wallet's data.
-* STORAGE_API_ENABLED: "true" # Use the cloud database for the DLCs managed by DLC.Link. Recommended.
-* STORAGE_API_ENDPOINT: "http://45.79.130.153:8100" # URL for the cloud database.
-* XPRIVATE_KEY: "tprv8Z..." # The private key generated when running the Generate Key binary. See [here](#generate-a-key)
-=======
 - BITCOIN_NETWORK: "regtest" # regtest / sigtest / testnet / bitcoin
 - BLOCKCHAIN_INTERFACE_URL: "localhost:3003" # URL to a companion service called the Wallet Blockchain Interface. Learn more here: https://github.com/DLC-link/dlc-stack/tree/dev/wallet-blockchain-interface
 - ELECTRUM_API_URL: "https://blockstream.info/testnet/api" # URL to an Esplora bitcoin API
@@ -76,9 +64,8 @@
 - RUST_LOG: "info,dlc_protocol_wallet=debug,dlc_clients=info,dlc_manager=debug,electrs_blockchain_provider=debug" # Different logging levels for each package is supported.
 - RUST_BACKTRACE: "full" # Show a full backtrace in case of panic.
 - SLED_WALLET_PATH": "wallet_db" # Directory name for storing a local cache of the bitcoin wallet's data.
-- STORAGE_API_ENDPOINT: "https://devnet.dlc.link/storage-api" # URL for the cloud database.
+- STORAGE_API_ENDPOINT: "http://45.79.130.153:8100" # URL for the cloud database.
 - XPRIVATE_KEY: "tprv8Z..." # The private key generated when running the Generate Key binary. See [here](#generate-a-key)
->>>>>>> ba753db9
 
 ### Option 1. Run using Docker
 
