import { getAddressFromPrivateKey } from '@stacks/transactions';
import { Chain, ChainConfig } from '../../config/models.js';
import { StacksMainnet, StacksMocknet, StacksNetwork, StacksTestnet } from '@stacks/network';

let networkConfigMap: Map<
    Chain,
    { stacksNetwork: StacksNetwork; deployer: string; api_base_extended: string; walletAddress: string }
> = new Map();

export default async (
    config: ChainConfig
): Promise<{ stacksNetwork: StacksNetwork; deployer: string; api_base_extended: string; walletAddress: string }> => {
    // we don't want to create a new network config for every request
    const existingNetworkConfig = networkConfigMap.get(config.network);
    if (existingNetworkConfig) {
        return existingNetworkConfig;
    }

    let stacksNetwork: StacksNetwork;
    const { deployer, private_key, endpoint } = config;
    if (!deployer) throw new Error(`[Stacks] No deployer address found in config.`);
    const api_base_extended = `${endpoint}/extended/v1`;

    switch (config.network) {
        case 'mainnet':
            stacksNetwork = new StacksMainnet();
            break;
        case 'testnet':
            stacksNetwork = new StacksTestnet();
            break;
<<<<<<< HEAD
        case 'STACKS_MOCKNET':
            network = new StacksMocknet({
                url: `http://${getEnv('MOCKNET_ADDRESS')}`,
            });
            deployer = 'ST1PQHQKV0RJXZFY1DGX8MNSNYVE3VGZJSRTPGZGM';
            api_base_extended = `http://${getEnv('MOCKNET_ADDRESS')}/extended/v1`;
=======
        case 'mocknet':
            stacksNetwork = new StacksMocknet({
                url: `${endpoint}`,
            });
>>>>>>> ba753db9
            break;
        case 'local':
            stacksNetwork = new StacksMocknet();
            break;
        default:
            throw new Error(`${config.network} is not a valid chain.`);
    }

    const walletAddress = getAddressFromPrivateKey(private_key, stacksNetwork.version);
    const networkConfig = { stacksNetwork, deployer, api_base_extended, walletAddress };
    networkConfigMap.set(config.network, networkConfig);
    return networkConfig;
};<|MERGE_RESOLUTION|>--- conflicted
+++ resolved
@@ -28,19 +28,10 @@
         case 'testnet':
             stacksNetwork = new StacksTestnet();
             break;
-<<<<<<< HEAD
-        case 'STACKS_MOCKNET':
-            network = new StacksMocknet({
-                url: `http://${getEnv('MOCKNET_ADDRESS')}`,
-            });
-            deployer = 'ST1PQHQKV0RJXZFY1DGX8MNSNYVE3VGZJSRTPGZGM';
-            api_base_extended = `http://${getEnv('MOCKNET_ADDRESS')}/extended/v1`;
-=======
         case 'mocknet':
             stacksNetwork = new StacksMocknet({
                 url: `${endpoint}`,
             });
->>>>>>> ba753db9
             break;
         case 'local':
             stacksNetwork = new StacksMocknet();
