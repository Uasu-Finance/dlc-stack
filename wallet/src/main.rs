#![allow(unreachable_code)]
extern crate log;

#[macro_use]
extern crate rouille;

use std::{
    cmp,
    collections::HashMap,
    env, panic,
    str::FromStr,
    sync::{Arc, Mutex},
    thread,
    time::Duration,
    vec,
};

// use blockcypher_blockchain_provider::BlockcypherBlockchainProvider;
use dlc_manager::{
    contract::{
        contract_input::{ContractInput, ContractInputInfo, OracleInput},
        Contract,
    },
    manager::Manager,
    Blockchain, Oracle, Storage, SystemTimeProvider, Wallet,
};
use dlc_messages::{AcceptDlc, Message};
use dlc_sled_storage_provider::SledStorageProvider;
use electrs_blockchain_provider::ElectrsBlockchainProvider;
// use blockcypher_blockchain_provider::BlockcypherBlockchainProvider;
use log::{debug, info, warn};
use simple_wallet::SimpleWallet;

use crate::storage::storage_provider::StorageProvider;
use oracle_client::P2PDOracleClient;
use rouille::Response;
use serde::{Deserialize, Serialize};
use serde_json::json;
use std::fmt::Write as _;
use utils::get_numerical_contract_info;

mod oracle_client;
mod storage;
mod utils;
#[macro_use]
mod macros;

type DlcManager<'a> = Manager<
    Arc<SimpleWallet<Arc<ElectrsBlockchainProvider>, Arc<SledStorageProvider>>>,
    Arc<ElectrsBlockchainProvider>,
    Box<StorageProvider>,
    Arc<P2PDOracleClient>,
    Arc<SystemTimeProvider>,
    Arc<ElectrsBlockchainProvider>,
>;

const NUM_CONFIRMATIONS: u32 = 2;

// The contracts in dlc-manager expect a node id, but web extensions often don't have this, so hardcode it for now. Should not have any ramifications.
const STATIC_COUNTERPARTY_NODE_ID: &str =
    "02fc8e97419286cf05e5d133f41ff6d51f691dda039e9dc007245a421e2c7ec61c";

#[derive(Serialize, Deserialize)]
#[serde(rename_all = "camelCase")]
struct ErrorResponse {
    message: String,
    code: Option<u64>,
}

#[derive(Serialize, Deserialize)]
#[serde(rename_all = "camelCase")]
struct ErrorsResponse {
    errors: Vec<ErrorResponse>,
    status: u64,
}

fn main() {
    env_logger::init();
    let oracle_url: String = env::var("ORACLE_URL").unwrap_or("http://localhost:8080".to_string());

    let funded_url: String = env::var("FUNDED_URL")
        .unwrap_or("https://stacks-observer-mocknet.herokuapp.com/funded".to_string());
    let wallet_backend_port: String = env::var("WALLET_BACKEND_PORT").unwrap_or("8085".to_string());
    let mut funded_uuids: Vec<String> = vec![];
<<<<<<< HEAD

    // Setup Blockchain Connection Object

    // RPC CONFIG
    // let auth = Auth::UserPass(
    //     "testuser".to_string(),
    //     "lq6zequb-gYTdF2_ZEUtr8ywTXzLYtknzWU4nV8uVoo=".to_string(),
    // );
    // let url = "http://localhost:18443/wallet/alice"; - localhost
    // let url = "http://54.147.153.106:18443/"; - devnet
    // let rpc_user: String = env::var("RPC_USER").unwrap_or("testuser".to_string());
    // let rpc_pass: String =
    //     env::var("RPC_PASS").unwrap_or("lq6zequb-gYTdF2_ZEUtr8ywTXzLYtknzWU4nV8uVoo=".to_string());
    // let btc_rpc_url: String =
    //     env::var("BTC_RPC_URL").unwrap_or("localhost:18443/wallet/alice".to_string());

    // let auth = Auth::UserPass(rpc_user, rpc_pass);
    // let rpc = Client::new(&format!("http://{}", btc_rpc_url), auth.clone()).unwrap();
    // let bitcoin_core = Arc::new(BitcoinCoreProvider::new_from_rpc_client(rpc));

    // ELECTRUM / ELECTRS
    // // mocknet
    // let electrs_host = "https://dev-oracle.dlc.link/electrs/";
    // testnet
    let electrs_host = "https://blockstream.info/testnet/api/";
    // // mainnet
    // let electrs_host = "https://blockstream.info/api/";
=======

    // Setup Blockchain Connection Object
    // ELECTRUM / ELECTRS
    let electrs_host =
        env::var("ELECTRUM_API_URL").unwrap_or("https://blockstream.info/testnet/api/".to_string());
>>>>>>> 0c633b2c
    let blockchain = Arc::new(ElectrsBlockchainProvider::new(
        electrs_host.to_string(),
        bitcoin::Network::Testnet,
    ));

<<<<<<< HEAD
    // Blockcypher
    // let blockchain = Arc::new(BlockcypherBlockchainProvider::new(
    //     "https://api.blockcypher.com".to_string(),
    //     bitcoin::Network::Testnet,
    // ));

=======
>>>>>>> 0c633b2c
    // Set up DLC store
    let store = StorageProvider::new();

    // Set up wallet store
    let sled_path: String = env::var("SLED_PATH").unwrap_or("wallet_db".to_string());
    let wallet_store = Arc::new(SledStorageProvider::new(sled_path.as_str()).unwrap());

    // Set up wallet
    let wallet = Arc::new(SimpleWallet::new(
        blockchain.clone(),
        wallet_store.clone(),
        bitcoin::Network::Testnet,
    ));

    // Set up Oracle Client
    let p2p_client: P2PDOracleClient = retry!(
        P2PDOracleClient::new(&oracle_url),
        10,
        "oracle client creation"
    );
    let oracle = Arc::new(p2p_client);
    let oracles: HashMap<bitcoin::XOnlyPublicKey, _> =
        HashMap::from([(oracle.get_public_key(), oracle.clone())]);

    // Set up time provider
    let time_provider = SystemTimeProvider {};

    // Create the DLC Manager
    let manager = Arc::new(Mutex::new(
        Manager::new(
            Arc::clone(&wallet),
            Arc::clone(&blockchain),
            Box::new(store),
            oracles,
            Arc::new(time_provider),
            Arc::clone(&blockchain),
        )
        .unwrap(),
    ));

    // Start periodic_check thread
<<<<<<< HEAD
=======

    let bitcoin_check_interval_seconds: u64 = env::var("BITCOIN_CHECK_INTERVAL_SECONDS")
        .unwrap_or("10".to_string())
        .parse::<u64>()
        .unwrap_or(10);
>>>>>>> 0c633b2c
    let man2 = manager.clone();
    info!("periodic_check loop thread starting");
    debug!("Wallet address: {:?}", wallet.get_new_address());
    thread::spawn(move || loop {
        periodic_check(
            man2.clone(),
            blockchain.clone(),
            funded_url.clone(),
            &mut funded_uuids,
        );
        debug!("Wallet balance: {}", wallet.get_balance());
        wallet
            .refresh() //Do I really need to call this every 10 seconds?
            .unwrap_or_else(|e| println!("Error refreshing wallet {e}"));
        thread::sleep(Duration::from_millis(
            cmp::max(10, bitcoin_check_interval_seconds) * 1000,
        ));
    });

    rouille::start_server(format!("0.0.0.0:{}", wallet_backend_port), move |request| {
        router!(request,
                (GET) (/cleanup) => {
                    let contract_cleanup_enabled: bool = env::var("CONTRACT_CLEANUP_ENABLED")
                        .unwrap_or("false".to_string())
                        .parse().unwrap_or(false);
                    if contract_cleanup_enabled {
                        info!("Call cleanup contract offers.");
                        delete_all_offers(manager.clone(), Response::json(&("OK".to_string())).with_status_code(200))
                    } else {
                        info!("Call cleanup contract offers feature disabled.");
                        Response::json(&("Disabled".to_string())).with_status_code(400)
                    }
                },
                (POST) (/offer) => {
                    info!("Call POST (create) offer {:?}", request);
                    #[derive(Deserialize)]
                    #[serde(rename_all = "camelCase")]
                    struct OfferRequest {
                        uuid: String,
                        accept_collateral: u64,
                        offer_collateral: u64,
                        total_outcomes: u64
                    }
                    let req: OfferRequest = try_or_400!(rouille::input::json_input(request));
                    add_access_control_headers(create_new_offer(manager.clone(), oracle.clone(), req.uuid, req.accept_collateral, req.offer_collateral, req.total_outcomes))
                },
                (OPTIONS) (/offer) => {
                    add_access_control_headers(Response::empty_204())
                },
                (OPTIONS) (/offer/accept) => {
                    add_access_control_headers(Response::empty_204())
                },
                (PUT) (/offer/accept) => {
                    info!("Call PUT (accept) offer {:?}", request);
                    #[derive(Deserialize)]
                    #[serde(rename_all = "camelCase")]
                    struct AcceptOfferRequest {
                        accept_message: String,
                    }
                    let json: AcceptOfferRequest = try_or_400!(rouille::input::json_input(request));
                    info!("Accept message: {}", json.accept_message.clone());
                    let accept_dlc: AcceptDlc = match serde_json::from_str(&json.accept_message)
                    {
                        Ok(dlc) => dlc,
                        Err(e) => return add_access_control_headers(Response::json(&ErrorsResponse{status: 400, errors: vec![ErrorResponse{message: e.to_string(), code: None}]}).with_status_code(400)),
                    };
                    accept_offer(accept_dlc, manager.clone())
                },
                _ => rouille::Response::empty_404()
        )
    });
}

enum OfferType {
    Enumerated,
    Numerical,
}

enum Error {
    BadError(String),
}

impl FromStr for OfferType {
    type Err = Error;

    fn from_str(s: &str) -> Result<Self, Self::Err> {
        match s {
            "enumerated" => Ok(OfferType::Enumerated),
            "numerical" => Ok(OfferType::Numerical),
            _ => Err(Error::BadError("Unknown contract type".to_string())),
        }
    }
}

fn periodic_check(
    manager: Arc<Mutex<DlcManager>>,
    blockchain: Arc<dyn Blockchain>,
    funded_url: String,
    funded_uuids: &mut Vec<String>,
) -> Response {
    let mut collected_response = json!({});
    let mut man = manager.lock().unwrap();

    match man.periodic_check() {
        Ok(_) => (),
        Err(e) => {
            info!("Error in periodic_check, will retry: {}", e.to_string());
            return Response::empty_400();
        }
    };

    let store = man.get_store();

    collected_response["signed_contracts"] = store
        .get_signed_contracts()
        .unwrap_or(vec![])
        .iter()
        .map(|c| {
            let confirmations = match blockchain
                .get_transaction_confirmations(&c.accepted_contract.dlc_transactions.fund.txid())
            {
                Ok(confirms) => confirms,
                Err(e) => {
                    info!("Error checking confirmations: {}", e.to_string());
                    0
                }
            };
            if confirmations >= NUM_CONFIRMATIONS {
                let uuid = c.accepted_contract.offered_contract.contract_info[0]
                    .oracle_announcements[0]
                    .oracle_event
                    .event_id
                    .clone();
                if !funded_uuids.contains(&uuid) {
                    let mut post_body = HashMap::new();
                    post_body.insert("uuid", &uuid);

                    let client = reqwest::blocking::Client::builder()
                        .use_rustls_tls()
                        .build();
                    if client.is_ok() {
                        let res = client.unwrap().post(&funded_url).json(&post_body).send();

                        match res {
                            Ok(res) => match res.error_for_status() {
                                Ok(_res) => {
                                    funded_uuids.push(uuid.clone());
                                    info!(
                                        "Success setting funded to true: {}, {}",
                                        uuid,
                                        _res.status()
                                    );
                                }
                                Err(e) => {
                                    info!(
                                        "Error setting funded to true: {}: {}",
                                        uuid,
                                        e.to_string()
                                    );
                                }
                            },
                            Err(e) => {
                                info!("Error setting funded to true: {}: {}", uuid, e.to_string());
                            }
                        }
                    }
                }
            }
            c.accepted_contract.get_contract_id_string()
        })
        .collect();

    collected_response["confirmed_contracts"] = store
        .get_confirmed_contracts()
        .unwrap_or(vec![])
        .iter()
        .map(|c| c.accepted_contract.get_contract_id_string())
        .collect();

    collected_response["preclosed_contracts"] = store
        .get_preclosed_contracts()
        .unwrap_or(vec![])
        .iter()
        .map(|c| c.signed_contract.accepted_contract.get_contract_id_string())
        .collect();

    let mut closed_contracts: Vec<String> = Vec::new();
    for val in store.get_contracts().unwrap_or(vec![]).iter() {
        if let Contract::Closed(c) = val {
            let mut string_id = String::with_capacity(32 * 2 + 2);
            string_id.push_str("0x");
            for i in &c.contract_id {
                write!(string_id, "{:02x}", i).unwrap();
            }
            closed_contracts.push(string_id);
        }
    }
    collected_response["closed_contracts"] = closed_contracts.into();

    debug!("check_close collected_response: {}", collected_response);
    Response::json(&collected_response)
}

fn create_new_offer(
    manager: Arc<Mutex<DlcManager>>,
    oracle: Arc<P2PDOracleClient>,
    event_id: String,
    accept_collateral: u64,
    offer_collateral: u64,
    total_outcomes: u64,
) -> Response {
    let (_event_descriptor, descriptor) =
        get_numerical_contract_info(accept_collateral, offer_collateral, total_outcomes);
    info!(
        "Creating new offer with event id: {}, accept collateral: {}, offer_collateral: {}",
        event_id.clone(),
        accept_collateral,
        offer_collateral
    );

    let contract_info = ContractInputInfo {
        oracles: OracleInput {
            public_keys: vec![oracle.get_public_key()],
            event_id: event_id.clone(),
            threshold: 1,
        },
        contract_descriptor: descriptor,
    };

    let contract_input = ContractInput {
        offer_collateral: offer_collateral,
        accept_collateral: accept_collateral,
        fee_rate: 2,
        contract_infos: vec![contract_info],
    };

    match &manager.lock().unwrap().send_offer(
        &contract_input,
        STATIC_COUNTERPARTY_NODE_ID.parse().unwrap(),
    ) {
        Ok(dlc) => {
            debug!(
                "Create new offer dlc output: {}",
                serde_json::to_string(dlc).unwrap()
            );
            Response::json(dlc)
        }
        Err(e) => {
            info!("DLC manager - send offer error: {}", e.to_string());
            Response::json(&ErrorsResponse {
                status: 400,
                errors: vec![ErrorResponse {
                    message: e.to_string(),
                    code: None,
                }],
            })
            .with_status_code(400)
        }
    }
}

fn accept_offer(accept_dlc: AcceptDlc, manager: Arc<Mutex<DlcManager>>) -> Response {
    if let Some(Message::Sign(sign)) = match manager.lock().unwrap().on_dlc_message(
        &Message::Accept(accept_dlc),
        STATIC_COUNTERPARTY_NODE_ID.parse().unwrap(),
    ) {
        Ok(dlc) => dlc,
        Err(e) => {
            info!("DLC manager - accept offer error: {}", e.to_string());
            return add_access_control_headers(
                Response::json(&ErrorsResponse {
                    status: 400,
                    errors: vec![ErrorResponse {
                        message: e.to_string(),
                        code: None,
                    }],
                })
                .with_status_code(400),
            );
        }
    } {
        debug!(
            "Accept offer - signed dlc output: {}",
            serde_json::to_string(&sign).unwrap()
        );
        add_access_control_headers(Response::json(&sign))
    } else {
        panic!();
    }
}

fn delete_all_offers(manager: Arc<Mutex<DlcManager>>, response: Response) -> Response {
    let man = manager.lock().unwrap();
    man.get_store().delete_contracts();
    return response;
}

fn add_access_control_headers(response: Response) -> Response {
    return response
        .with_additional_header("Access-Control-Allow-Origin", "*")
        .with_additional_header("Access-Control-Allow-Methods", "*")
        .with_additional_header("Access-Control-Allow-Headers", "*");
}<|MERGE_RESOLUTION|>--- conflicted
+++ resolved
@@ -82,55 +82,22 @@
         .unwrap_or("https://stacks-observer-mocknet.herokuapp.com/funded".to_string());
     let wallet_backend_port: String = env::var("WALLET_BACKEND_PORT").unwrap_or("8085".to_string());
     let mut funded_uuids: Vec<String> = vec![];
-<<<<<<< HEAD
-
-    // Setup Blockchain Connection Object
-
-    // RPC CONFIG
-    // let auth = Auth::UserPass(
-    //     "testuser".to_string(),
-    //     "lq6zequb-gYTdF2_ZEUtr8ywTXzLYtknzWU4nV8uVoo=".to_string(),
-    // );
-    // let url = "http://localhost:18443/wallet/alice"; - localhost
-    // let url = "http://54.147.153.106:18443/"; - devnet
-    // let rpc_user: String = env::var("RPC_USER").unwrap_or("testuser".to_string());
-    // let rpc_pass: String =
-    //     env::var("RPC_PASS").unwrap_or("lq6zequb-gYTdF2_ZEUtr8ywTXzLYtknzWU4nV8uVoo=".to_string());
-    // let btc_rpc_url: String =
-    //     env::var("BTC_RPC_URL").unwrap_or("localhost:18443/wallet/alice".to_string());
-
-    // let auth = Auth::UserPass(rpc_user, rpc_pass);
-    // let rpc = Client::new(&format!("http://{}", btc_rpc_url), auth.clone()).unwrap();
-    // let bitcoin_core = Arc::new(BitcoinCoreProvider::new_from_rpc_client(rpc));
-
-    // ELECTRUM / ELECTRS
-    // // mocknet
-    // let electrs_host = "https://dev-oracle.dlc.link/electrs/";
-    // testnet
-    let electrs_host = "https://blockstream.info/testnet/api/";
-    // // mainnet
-    // let electrs_host = "https://blockstream.info/api/";
-=======
 
     // Setup Blockchain Connection Object
     // ELECTRUM / ELECTRS
     let electrs_host =
         env::var("ELECTRUM_API_URL").unwrap_or("https://blockstream.info/testnet/api/".to_string());
->>>>>>> 0c633b2c
     let blockchain = Arc::new(ElectrsBlockchainProvider::new(
         electrs_host.to_string(),
         bitcoin::Network::Testnet,
     ));
 
-<<<<<<< HEAD
     // Blockcypher
     // let blockchain = Arc::new(BlockcypherBlockchainProvider::new(
     //     "https://api.blockcypher.com".to_string(),
     //     bitcoin::Network::Testnet,
     // ));
 
-=======
->>>>>>> 0c633b2c
     // Set up DLC store
     let store = StorageProvider::new();
 
@@ -172,14 +139,11 @@
     ));
 
     // Start periodic_check thread
-<<<<<<< HEAD
-=======
 
     let bitcoin_check_interval_seconds: u64 = env::var("BITCOIN_CHECK_INTERVAL_SECONDS")
         .unwrap_or("10".to_string())
         .parse::<u64>()
         .unwrap_or(10);
->>>>>>> 0c633b2c
     let man2 = manager.clone();
     info!("periodic_check loop thread starting");
     debug!("Wallet address: {:?}", wallet.get_new_address());
