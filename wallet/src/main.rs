--- conflicted
+++ resolved
@@ -15,11 +15,8 @@
     vec,
 };
 
-<<<<<<< HEAD
+use bitcoin::Address;
 use blockcypher_blockchain_provider::BlockcypherBlockchainProvider;
-=======
-use bitcoin::Address;
->>>>>>> f471e6b8
 use dlc_manager::{
     contract::{
         contract_input::{ContractInput, ContractInputInfo, OracleInput},
@@ -30,7 +27,7 @@
 };
 use dlc_messages::{AcceptDlc, Message};
 use dlc_sled_storage_provider::SledStorageProvider;
-use electrs_blockchain_provider::ElectrsBlockchainProvider;
+// use electrs_blockchain_provider::ElectrsBlockchainProvider;
 use log::{debug, info, warn};
 use simple_wallet::SimpleWallet;
 
@@ -98,12 +95,11 @@
     };
 
     // ELECTRUM / ELECTRS
-<<<<<<< HEAD
     // let electrs_host =
     //     env::var("ELECTRUM_API_URL").unwrap_or("https://blockstream.info/testnet/api/".to_string());
     // let blockchain = Arc::new(ElectrsBlockchainProvider::new(
     //     electrs_host.to_string(),
-    //     bitcoin::Network::Testnet,
+    //     active_network,
     // ));
 
     // Blockcypher
@@ -111,14 +107,7 @@
         env::var("BLOCKCYPHER_API_URL").unwrap_or("https://api.blockcypher.com/".to_string());
     let blockchain = Arc::new(BlockcypherBlockchainProvider::new(
         blockcypher_host.to_string(),
-        bitcoin::Network::Regtest,
-=======
-    let electrs_host =
-        env::var("ELECTRUM_API_URL").unwrap_or("https://blockstream.info/testnet/api/".to_string());
-    let blockchain = Arc::new(ElectrsBlockchainProvider::new(
-        electrs_host.to_string(),
         active_network,
->>>>>>> f471e6b8
     ));
 
     // Set up DLC store
@@ -172,7 +161,7 @@
         .unwrap_or(10);
     let man2 = manager.clone();
     info!("periodic_check loop thread starting");
-    debug!("Wallet address: {:?}", wallet.get_new_address());
+    debug!("Wallet address: {:?}", wallet.get_new_address()); // When supporting a more complete wallet type, consider whether to create a new address on each startup.
     thread::spawn(move || loop {
         periodic_check(
             man2.clone(),
@@ -182,13 +171,8 @@
         );
         debug!("Wallet balance: {}", wallet.get_balance());
         wallet
-<<<<<<< HEAD
-            .refresh() //Do I really need to call this every 10 seconds?
-            .unwrap_or_else(|e| println!("Error refreshing wallet {e}"));
-=======
             .refresh()
             .unwrap_or_else(|e| warn!("Error refreshing wallet {e}"));
->>>>>>> f471e6b8
         thread::sleep(Duration::from_millis(
             cmp::max(10, bitcoin_check_interval_seconds) * 1000,
         ));
@@ -469,7 +453,7 @@
 }
 
 fn unlock_utxos(
-    wallet: Arc<SimpleWallet<Arc<ElectrsBlockchainProvider>, Arc<SledStorageProvider>>>,
+    wallet: Arc<SimpleWallet<Arc<BlockcypherBlockchainProvider>, Arc<SledStorageProvider>>>,
     response: Response,
 ) -> Response {
     info!("Unlocking UTXOs");
@@ -479,7 +463,7 @@
 
 fn empty_to_address(
     address: String,
-    wallet: Arc<SimpleWallet<Arc<ElectrsBlockchainProvider>, Arc<SledStorageProvider>>>,
+    wallet: Arc<SimpleWallet<Arc<BlockcypherBlockchainProvider>, Arc<SledStorageProvider>>>,
     response: Response,
 ) -> Response {
     info!("Unlocking UTXOs");
